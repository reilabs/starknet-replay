//! Replays transactions from `pathfinder` sqlite database
//! and prints the histogram of the usage of `libfuncs`
//! in the blocks replayed. This is the back end of the package.
//! The module runner contains the code for the profiler which counts
//! the number of `libfuncs` called during execution of the transaction.
//! It also contains the code to replace the ids of the libfuncs with their
//! respective name.

#![warn(clippy::all, clippy::cargo, clippy::pedantic)]
#![allow(clippy::multiple_crate_versions)]

use anyhow::{bail, Context};
use cairo_lang_utils::ordered_hash_map::OrderedHashMap;
use pathfinder_common::consts::{
    GOERLI_INTEGRATION_GENESIS_HASH,
    GOERLI_TESTNET_GENESIS_HASH,
    MAINNET_GENESIS_HASH,
    SEPOLIA_INTEGRATION_GENESIS_HASH,
    SEPOLIA_TESTNET_GENESIS_HASH,
};
use pathfinder_common::receipt::Receipt;
use pathfinder_common::transaction::Transaction;
use pathfinder_common::{BlockHeader, BlockNumber, ChainId};
use pathfinder_executor::ExecutionState;
use pathfinder_storage::{BlockId, Storage};
use rayon::iter::{ParallelBridge, ParallelIterator};
use smol_str::SmolStr;

use crate::runner::analysis::analyse_tx;

mod runner;

/// `ReplayWork` contains the data necessary to replay a single block from
/// the Starknet blockchain.
#[derive(Debug, Clone, Eq, PartialEq, Default)]
struct ReplayWork {
    /// The header of the block being replayed.
    pub header: BlockHeader,
    /// The list of transactions to be replayed.
    pub transactions: Vec<Transaction>,
    /// The list of receipts after a transaction is replayed using
    /// `pathfinder` node.
    pub receipts: Vec<Receipt>,
    /// The key corresponds to the concrete libfunc name and the value
    /// contains the number of times the libfunc has been called
    /// during execution of all the transactions in the block
    pub libfuncs_weight: OrderedHashMap<SmolStr, usize>,
}

impl ReplayWork {
    /// Create a new batch of work to be replayed.
    ///
    /// Not checking that `transactions` and `receipts` have the same length.
    /// The receipt for transaction at index I is found at index I of `receipt`.
    ///
    /// # Arguments
    ///
<<<<<<< HEAD
    /// - `header`: The header of the block `transactions` belong to.
    /// - `transactions`: The list of transactions in the block that need to be
=======
    /// - `header`: The header of the block that the `transactions` belong to.
    /// - `transactions`: the list of transactions in the block that need to be
>>>>>>> 51d6c3ba
    ///   profiled.
    /// - `receipts`: The list of receipts for the execution of the
    ///   transactions. Must be the same length as `transactions`.
    pub fn new(
        header: BlockHeader,
        transactions: Vec<Transaction>,
        receipts: Vec<Receipt>,
    ) -> ReplayWork {
        Self {
            header,
            transactions,
            receipts,
            libfuncs_weight: OrderedHashMap::default(),
        }
    }

    /// Update `libfuncs_weight` from the input `libfuncs_weight`
    ///
    /// Updates `self.libfuncs_weight` with the data from `libfuncs_weight`.
    /// For keys already present in `self.libfuncs_weight`, the value (i.e.
    /// weight) is added on top.
    ///
    /// # Arguments
    ///
    /// - `libfuncs_weight`: The input hashmap to update `self.libfuncs_weight`
    pub fn add_libfuncs(
        &mut self,
        libfuncs_weight: &OrderedHashMap<SmolStr, usize>,
    ) {
        for (libfunc, weight) in libfuncs_weight.iter() {
            self.libfuncs_weight
                .entry(libfunc.clone())
                .and_modify(|e| *e += *weight)
                .or_insert(*weight);
        }
    }

    /// `libfuncs_weight` is updated with data from `self.libfuncs_weight`.
    ///
    /// The reverse of `self.add_libfuncs`.
    ///
    /// # Arguments
    ///
    /// - `libfuncs_weight`: The output hashmap to update with data in
    ///   `self.libfuncs_weight`
    pub fn extend_libfunc_stats(
        &self,
        libfuncs_weight: &mut OrderedHashMap<SmolStr, usize>,
    ) {
        for (libfunc, weight) in self.libfuncs_weight.iter() {
            libfuncs_weight
                .entry(libfunc.clone())
                .and_modify(|e| *e += *weight)
                .or_insert(*weight);
        }
    }
}

/// Replays all transactions from `start_block` to `end_block`.
///
/// This function does not check that the `start_block` and `end_block` are
/// within the database history. It is expected that the user does this of their
/// own accord.
///
/// # Arguments
///
/// - `start_block`: Starting block of the replay
/// - `end_block`: Ending block (included) of the replay.
/// - `storage`: Connection with the Pathfinder database
///
/// # Errors
///
/// Returns [`Err`] if:
///
/// there is any issue calling `generate_replay_work` or if
/// `replay_transactions` returns an error.
pub fn run_replay(
    start_block: u64,
    end_block: u64,
    storage: Storage,
) -> anyhow::Result<OrderedHashMap<SmolStr, usize>> {
    // List of blocks to be replayed
    let mut replay_work: Vec<ReplayWork> =
        generate_replay_work(start_block, end_block, &storage)?;

    // Iterate through each block in `replay_work` and replay all the
    // transactions
    replay_transactions(storage, &mut replay_work)
}

/// Generates the list of transactions to be replayed.
///
/// This function queries the Pathfinder database to get the list of
/// transactions that need to be replayed. The list of transactions is taken
/// from all the transactions from `start_block` to `end_block` (included).
///
/// # Arguments
///
/// - `start_block`: Starting block of the replay
/// - `end_block`: Ending block (included) of the replay.
/// - `storage`: Connection with the Pathfinder database
///
/// # Errors
///
/// Returns [`Err`] if:
///
/// there is any issue accessing the Pathfinder database
fn generate_replay_work(
    start_block: u64,
    end_block: u64,
    storage: &Storage,
) -> anyhow::Result<Vec<ReplayWork>> {
    let mut db = storage
        .connection()
        .context("Opening sqlite database connection")?;
    let transaction = db.transaction()?;

    (start_block..=end_block)
        .map(|block_number| {
            let block_id =
                BlockId::Number(BlockNumber::new_or_panic(block_number));
            let Some(header) = transaction.block_header(block_id)? else {
                bail!("Missing block: {}", block_number);
            };
            let transactions_and_receipts = transaction
                .transaction_data_for_block(block_id)
                .context("Reading transactions from sqlite database")?
                .context(format!(
                    "Transaction data missing from sqlite database for block \
                     {block_number}"
                ))?;

            let (mut transactions, mut receipts): (Vec<_>, Vec<_>) =
                transactions_and_receipts.into_iter().unzip();

            transactions.truncate(1);
            receipts.truncate(1);

            Ok(ReplayWork::new(header, transactions, receipts))
        })
        .collect::<anyhow::Result<Vec<ReplayWork>>>()
}

/// Re-execute the list of transactions in `replay_work` and return the
/// statistics on libfunc usage.
///
/// `replay_work` contains the lists of transactions to replay grouped by block.
/// Each index in `replay_work` corresponds to a block.
///
/// # Arguments
///
/// - `replay_work`: The list of blocks to be replayed.
/// - `storage`: Connection with the Pathfinder database.
///
/// # Errors
///
/// Returns [`Err`] if:
///
/// the function `execute` fails execution.
fn replay_transactions(
    storage: Storage,
    replay_work: &mut Vec<ReplayWork>,
) -> anyhow::Result<OrderedHashMap<SmolStr, usize>> {
    replay_work.iter_mut().par_bridge().try_for_each_with(
        storage,
        |storage, block| -> anyhow::Result<()> {
            execute(storage, block)?;
            Ok(())
        },
    )?;

    let mut cumulative_libfunc_stat = OrderedHashMap::default();
    for block in replay_work {
        block.extend_libfunc_stats(&mut cumulative_libfunc_stat);
    }
    Ok(cumulative_libfunc_stat)
}

/// Replay the list of transactions in a block.
///
/// # Arguments
///
/// - `storage`: Connection with the Pathfinder database.
/// - `work`: The block to be re-executed
///
/// # Errors
///
/// Returns [`Err`] if:
///
/// any transaction fails execution or if there is any error communicating with
/// the Pathfinder database.
fn execute(storage: &mut Storage, work: &mut ReplayWork) -> anyhow::Result<()> {
    let mut db = storage.connection()?;

    let db_tx = db
        .transaction()
        .expect("Create transaction with sqlite database");

    let chain_id = get_chain_id(&db_tx)?;

    let execution_state =
        ExecutionState::trace(&db_tx, chain_id, work.header.clone(), None);

    let mut transactions = Vec::new();
    for transaction in &work.transactions {
        let transaction =
            pathfinder_rpc::compose_executor_transaction(transaction, &db_tx)?;
        transactions.push(transaction);
    }

    let skip_validate = false;
    let skip_fee_charge = false;
    let simulations = pathfinder_executor::simulate(
        execution_state,
        transactions,
        skip_validate,
        skip_fee_charge,
    ).map_err(|error| tracing::error!(block_number=%work.header.number, ?error, "Transaction re-execution failed")).unwrap();

    // Using `SmolStr` because it's coming from `LibfuncWeights`
    let mut cumulative_libfuncs_weight: OrderedHashMap<SmolStr, usize> =
        OrderedHashMap::default();
    for simulation in &simulations {
        analyse_tx(
            &simulation.trace,
            work.header.number,
            &db_tx,
            &mut cumulative_libfuncs_weight,
        );
    }
    work.add_libfuncs(&cumulative_libfuncs_weight);
    Ok(())
}

/// Get the `chain_id` of the Pathfinder databse.
///
/// Detect the chain used by quering the hash of the first block in the
/// database. It can detect only Mainnet, Goerli, Sepolia networks.
///
/// # Arguments
///
/// - `tx`: This is the open `Transaction` object with the databse.
///
/// # Errors
///
/// Returns [`Err`] if:
///
/// the first block doesn't have a hash matching one of
/// the known hashes or there is an error querying the database.
fn get_chain_id(
    tx: &pathfinder_storage::Transaction<'_>,
) -> anyhow::Result<ChainId> {
    let (_, genesis_hash) = tx
        .block_id(BlockNumber::GENESIS.into())?
        .context("Getting genesis hash")?;

    let chain = match genesis_hash {
        MAINNET_GENESIS_HASH => ChainId::MAINNET,
        GOERLI_TESTNET_GENESIS_HASH => ChainId::GOERLI_TESTNET,
        GOERLI_INTEGRATION_GENESIS_HASH => ChainId::GOERLI_INTEGRATION,
        SEPOLIA_TESTNET_GENESIS_HASH => ChainId::SEPOLIA_TESTNET,
        SEPOLIA_INTEGRATION_GENESIS_HASH => ChainId::SEPOLIA_INTEGRATION,
        _ => anyhow::bail!("Unknown chain"),
    };

    Ok(chain)
}<|MERGE_RESOLUTION|>--- conflicted
+++ resolved
@@ -55,13 +55,8 @@
     ///
     /// # Arguments
     ///
-<<<<<<< HEAD
-    /// - `header`: The header of the block `transactions` belong to.
+    /// - `header`: The header of the block that the `transactions` belong to.
     /// - `transactions`: The list of transactions in the block that need to be
-=======
-    /// - `header`: The header of the block that the `transactions` belong to.
-    /// - `transactions`: the list of transactions in the block that need to be
->>>>>>> 51d6c3ba
     ///   profiled.
     /// - `receipts`: The list of receipts for the execution of the
     ///   transactions. Must be the same length as `transactions`.
