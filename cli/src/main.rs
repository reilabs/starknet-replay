--- conflicted
+++ resolved
@@ -11,21 +11,17 @@
 use std::process;
 
 use anyhow::bail;
-<<<<<<< HEAD
-use cairo_replay::error::DatabaseError;
-use cairo_replay::{
+use clap::Parser;
+use exitcode::{OK, SOFTWARE};
+use itertools::Itertools;
+use starknet_replay::error::DatabaseError;
+use starknet_replay::{
     connect_to_database,
     export_histogram,
     get_latest_block_number,
     run_replay,
     ReplayRange,
 };
-=======
->>>>>>> 59c0ce24
-use clap::Parser;
-use exitcode::{OK, SOFTWARE};
-use itertools::Itertools;
-use starknet_replay::{connect_to_database, get_latest_block_number, run_replay, ReplayRange};
 
 // The Cairo VM allocates felts on the stack, so during execution it's making
 // a huge number of allocations. We get roughly two times better execution
@@ -98,7 +94,6 @@
 /// - `start_block` is greater than `end_block`.
 /// - Not enough blocks in the database to cover the required range of blocks to
 ///   replay.
-<<<<<<< HEAD
 /// - Any error during execution of `cairo-replay`.
 fn run(
     start_block: u64,
@@ -106,10 +101,6 @@
     database_path: PathBuf,
     svg_path: Option<PathBuf>,
 ) -> anyhow::Result<()> {
-=======
-/// - Any error during execution of `starknet-replay`.
-fn run(start_block: u64, end_block: u64, database_path: PathBuf) -> anyhow::Result<()> {
->>>>>>> 59c0ce24
     if start_block > end_block {
         bail!("Exiting because end_block must be greater or equal to start_block.")
     }
